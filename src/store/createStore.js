import { applyMiddleware, compose, createStore } from 'redux'
import thunk from 'redux-thunk'
import { browserHistory } from 'react-router'
import { reactReduxFirebase, getFirebase } from 'react-redux-firebase'
import makeRootReducer from './reducers'
import firebase from 'firebase/app'
import 'firebase/auth'
import 'firebase/firestore'
import 'firebase/database'
<<<<<<< HEAD
=======
import 'firebase/storage'
>>>>>>> ce3cd1e1
import { reduxFirestore } from 'redux-firestore'
import { firebase as fbConfig, reduxFirebase as reduxConfig } from '../config'
import { version } from '../../package.json'
import { updateLocation } from './location'

export default (initialState = {}) => {
  // ======================================================
  // Window Vars Config
  // ======================================================
  window.version = version

  // ======================================================
  // Middleware Configuration
  // ======================================================
  const middleware = [
    thunk.withExtraArgument(getFirebase)
    // This is where you add other middleware like redux-observable
  ]

  // ======================================================
  // Store Enhancers
  // ======================================================
  const enhancers = []
  if (__DEV__) {
    const devToolsExtension = window.devToolsExtension
    if (typeof devToolsExtension === 'function') {
      enhancers.push(devToolsExtension())
    }
  }

  // Initialize Firebase
  firebase.initializeApp(fbConfig)
  // Initialize Firestore
  firebase.firestore().settings({ timestampsInSnapshots: true })

  // ======================================================
  // Store Instantiation and HMR Setup
  // ======================================================
  const store = createStore(
    makeRootReducer(),
    initialState,
    compose(
      applyMiddleware(...middleware),
      reduxFirestore(firebase),
      reactReduxFirebase(firebase, reduxConfig),
      ...enhancers
    )
  )
  store.asyncReducers = {}

  // To unsubscribe, invoke `store.unsubscribeHistory()` anytime
  store.unsubscribeHistory = browserHistory.listen(updateLocation(store))

  if (module.hot) {
    module.hot.accept('./reducers', () => {
      const reducers = require('./reducers').default
      store.replaceReducer(reducers(store.asyncReducers))
    })
  }

  return store
}<|MERGE_RESOLUTION|>--- conflicted
+++ resolved
@@ -7,10 +7,7 @@
 import 'firebase/auth'
 import 'firebase/firestore'
 import 'firebase/database'
-<<<<<<< HEAD
-=======
 import 'firebase/storage'
->>>>>>> ce3cd1e1
 import { reduxFirestore } from 'redux-firestore'
 import { firebase as fbConfig, reduxFirebase as reduxConfig } from '../config'
 import { version } from '../../package.json'
