--- conflicted
+++ resolved
@@ -27,11 +27,7 @@
     const index = client.initIndex(indexName)
     const objectID = get(context, `params.${idParam}`)
     // Remove the item from algolia if it is being deleted
-<<<<<<< HEAD
-    if (!event.after.exists) {
-=======
     if (!change.after.exists) {
->>>>>>> efaab89e
       console.log(
         `Object with ID: ${objectID} being deleted, deleting from Algolia index: ${indexName} ... `
       )
